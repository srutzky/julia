macro deprecate(oldf,newf)
    oldname = expr(:quote,oldf)
    newname = expr(:quote,newf)
    expr(:toplevel,
        expr(:export,esc(oldf)),
        :(function $(esc(oldf))(args...)
              warn(strcat($oldname," is deprecated, use ",$newname," instead."))
              $(esc(newf))(args...)
          end))
end

@deprecate  push          push!
@deprecate  pop           pop!
@deprecate  grow          grow!
@deprecate  enqueue       unshift!
@deprecate  unshift       unshift!
@deprecate  shift         shift!
@deprecate  insert        insert!
@deprecate  del           delete!
@deprecate  del_all       empty!
@deprecate  load          require
@deprecate  numel         length
@deprecate  idump         xdump
@deprecate  cwd           pwd
@deprecate  strlen        length
@deprecate  islogical     isbool
@deprecate  csvread       readcsv
@deprecate  dlmread       readdlm
@deprecate  csvwrite      writecsv
@deprecate  dlmwrite      writedlm
@deprecate  lc            lowercase
@deprecate  uc            uppercase
@deprecate  nCr           binomial
@deprecate  julia_pkgdir  Pkg.dir
<<<<<<< HEAD
@deprecate  tintersect    typeintersect
=======
@deprecate  chi2rnd       randchi2
@deprecate  betarnd       randbeta
@deprecate  exprnd        randexp

randi(x...) = error("randi is deprecated. Instead use: rand(r::Range)")

randival(x...) = error("randi is deprecated. Instead use: rand(r::Range)")

randexp(x...) = error("randexp is deprecated. Instead use the Distributions package:
    using Distributions; rand(Exponential())")

randg(x...) = error("randg is deprecated. Instead use the Distributions package:
    using Distributions; rand(Gamma())")

randbeta(x...) = error("randbeta is deprecated. Instead use the Distributions package:
    using Distributions; rand(Beta)")

randchi2(x...) = error("randbeta is deprecated. Instead use the Distributions package:
    using Distributions; rand(Chisq())")
>>>>>>> 7d3d5641
<|MERGE_RESOLUTION|>--- conflicted
+++ resolved
@@ -32,16 +32,16 @@
 @deprecate  uc            uppercase
 @deprecate  nCr           binomial
 @deprecate  julia_pkgdir  Pkg.dir
-<<<<<<< HEAD
 @deprecate  tintersect    typeintersect
-=======
 @deprecate  chi2rnd       randchi2
 @deprecate  betarnd       randbeta
 @deprecate  exprnd        randexp
 
+export randi, randival, randexp, randg, randbeta, randchi2
+
 randi(x...) = error("randi is deprecated. Instead use: rand(r::Range)")
 
-randival(x...) = error("randi is deprecated. Instead use: rand(r::Range)")
+randival(x...) = error("randival is deprecated. Instead use: rand(r::Range)")
 
 randexp(x...) = error("randexp is deprecated. Instead use the Distributions package:
     using Distributions; rand(Exponential())")
@@ -52,6 +52,5 @@
 randbeta(x...) = error("randbeta is deprecated. Instead use the Distributions package:
     using Distributions; rand(Beta)")
 
-randchi2(x...) = error("randbeta is deprecated. Instead use the Distributions package:
-    using Distributions; rand(Chisq())")
->>>>>>> 7d3d5641
+randchi2(x...) = error("randchi2 is deprecated. Instead use the Distributions package:
+    using Distributions; rand(Chisq())")