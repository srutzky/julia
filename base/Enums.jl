--- conflicted
+++ resolved
@@ -189,13 +189,8 @@
         Enums.namemap(::Type{$(esc(typename))}) = $(esc(namemap))
         Base.typemin(x::Type{$(esc(typename))}) = $(esc(typename))($lo)
         Base.typemax(x::Type{$(esc(typename))}) = $(esc(typename))($hi)
-<<<<<<< HEAD
         @eval Base.hash(x::$(esc(typename)), h::UInt) = hash($(Expr(:$, :(hash($typename)))), hash(Integer(x), h))
-        Base.isless(x::$(esc(typename)), y::$(esc(typename))) = isless($basetype(x), $basetype(y))
-        let insts = ntuple(i->$(esc(typename))($values[i]), $(length(vals)))
-=======
         let insts = ntuple(i->$(esc(typename))($values[i]), $(length(values)))
->>>>>>> c0c6f96b
             Base.instances(::Type{$(esc(typename))}) = insts
         end
     end
