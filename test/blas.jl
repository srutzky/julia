import Base.LinAlg
## BLAS tests - testing the interface code to BLAS routines
for elty in [Float32, Float64, Complex64, Complex128]

    o4 = ones(elty, 4)
    z4 = zeros(elty, 4)

    I4 = eye(elty, 4)
    I43 = eye(elty, 4, 3)
    L4 = tril(ones(elty, (4,4)))
    U4 = triu(ones(elty, (4,4)))
    Z4 = zeros(elty, (4,4))

    elm1 = convert(elty, -1)
    el2 = convert(elty, 2)
<<<<<<< HEAD
    v14 = convert(Vector{elty}, [1:4;])
    v41 = convert(Vector{elty}, [4:-1:1;])
=======
    v14 = convert(Vector{elty}, [1:4])
    v41 = convert(Vector{elty}, [4:-1:1])
>>>>>>> 93c3a58a

    # dot
    if elty <: Real
        x1 = convert(Vector{elty}, randn(10))
        x2 = convert(Vector{elty}, randn(10))
        @test_approx_eq BLAS.dot(x1,x2) sum(x1.*x2)
    else
        z1 = convert(Vector{elty}, complex(randn(10),randn(10)))
        z2 = convert(Vector{elty}, complex(randn(10),randn(10)))
        @test_approx_eq BLAS.dotc(z1,z2) sum(conj(z1).*z2)
        @test_approx_eq BLAS.dotu(z1,z2) sum(z1.*z2)
    end

    # gemv
    @test all(BLAS.gemv('N', I4, o4) .== o4)
    @test all(BLAS.gemv('T', I4, o4) .== o4)
    @test all(BLAS.gemv('N', el2, I4, o4) .== el2 * o4)
    @test all(BLAS.gemv('T', el2, I4, o4) .== el2 * o4)
    @test_throws DimensionMismatch BLAS.gemv('N',I43,o4)
    o4cp = copy(o4)
    @test_throws DimensionMismatch BLAS.gemv!('T',one(elty),I43,o4,one(elty),o4cp)
    @test all(BLAS.gemv!('N', one(elty), I4, o4, elm1, o4cp) .== z4)
    @test all(o4cp .== z4)
    o4cp[:] = o4
    @test all(BLAS.gemv!('T', one(elty), I4, o4, elm1, o4cp) .== z4)
    @test all(o4cp .== z4)
    @test all(BLAS.gemv('N', U4, o4) .== v41)
    @test all(BLAS.gemv('N', U4, o4) .== v41)

    # gemm
    @test all(BLAS.gemm('N', 'N', I4, I4) .== I4)
    @test all(BLAS.gemm('N', 'T', I4, I4) .== I4)
    @test all(BLAS.gemm('T', 'N', I4, I4) .== I4)
    @test all(BLAS.gemm('T', 'T', I4, I4) .== I4)
    @test all(BLAS.gemm('N', 'N', el2, I4, I4) .== el2 * I4)
    @test all(BLAS.gemm('N', 'T', el2, I4, I4) .== el2 * I4)
    @test all(BLAS.gemm('T', 'N', el2, I4, I4) .== el2 * I4)
    @test all(LinAlg.BLAS.gemm('T', 'T', el2, I4, I4) .== el2 * I4)
    I4cp = copy(I4)
    @test all(BLAS.gemm!('N', 'N', one(elty), I4, I4, elm1, I4cp) .== Z4)
    @test all(I4cp .== Z4)
    I4cp[:] = I4
    @test all(BLAS.gemm!('N', 'T', one(elty), I4, I4, elm1, I4cp) .== Z4)
    @test all(I4cp .== Z4)
    I4cp[:] = I4
    @test all(BLAS.gemm!('T', 'N', one(elty), I4, I4, elm1, I4cp) .== Z4)
    @test all(I4cp .== Z4)
    I4cp[:] = I4
    @test all(BLAS.gemm!('T', 'T', one(elty), I4, I4, elm1, I4cp) .== Z4)
    @test all(I4cp .== Z4)
    @test all(BLAS.gemm('N', 'N', I4, U4) .== U4)
    @test all(BLAS.gemm('N', 'T', I4, U4) .== L4)

    # gemm compared to (sy)(he)rk
    if iseltype(elm1,Complex)
        @test all(triu(BLAS.herk('U', 'N', U4)) .== triu(BLAS.gemm('N', 'T', U4, U4)))
        @test all(tril(BLAS.herk('L', 'N', U4)) .== tril(BLAS.gemm('N', 'T', U4, U4)))
        @test all(triu(BLAS.herk('U', 'N', L4)) .== triu(BLAS.gemm('N', 'T', L4, L4)))
        @test all(tril(BLAS.herk('L', 'N', L4)) .== tril(BLAS.gemm('N', 'T', L4, L4)))
        @test all(triu(BLAS.herk('U', 'C', U4)) .== triu(BLAS.gemm('T', 'N', U4, U4)))
        @test all(tril(BLAS.herk('L', 'C', U4)) .== tril(BLAS.gemm('T', 'N', U4, U4)))
        @test all(triu(BLAS.herk('U', 'C', L4)) .== triu(BLAS.gemm('T', 'N', L4, L4)))
        @test all(tril(BLAS.herk('L', 'C', L4)) .== tril(BLAS.gemm('T', 'N', L4, L4)))
        ans = similar(L4)
        @test all(tril(BLAS.herk('L','C', L4)) .== tril(BLAS.herk!('L', 'C', one(elty), L4, zero(elty), ans)))
        @test all(Base.LinAlg.copytri!(ans, 'L') .== LinAlg.BLAS.gemm('T', 'N', L4, L4))
    else
        @test all(triu(BLAS.syrk('U', 'N', U4)) .== triu(BLAS.gemm('N', 'T', U4, U4)))
        @test all(tril(BLAS.syrk('L', 'N', U4)) .== tril(BLAS.gemm('N', 'T', U4, U4)))
        @test all(triu(BLAS.syrk('U', 'N', L4)) .== triu(BLAS.gemm('N', 'T', L4, L4)))
        @test all(tril(BLAS.syrk('L', 'N', L4)) .== tril(BLAS.gemm('N', 'T', L4, L4)))
        @test all(triu(BLAS.syrk('U', 'T', U4)) .== triu(BLAS.gemm('T', 'N', U4, U4)))
        @test all(tril(BLAS.syrk('L', 'T', U4)) .== tril(BLAS.gemm('T', 'N', U4, U4)))
        @test all(triu(BLAS.syrk('U', 'T', L4)) .== triu(BLAS.gemm('T', 'N', L4, L4)))
        @test all(tril(BLAS.syrk('L', 'T', L4)) .== tril(BLAS.gemm('T', 'N', L4, L4)))
        ans = similar(L4)
        @test all(tril(BLAS.syrk('L','T', L4)) .== tril(BLAS.syrk!('L', 'T', one(elty), L4, zero(elty), ans)))
        @test all(Base.LinAlg.copytri!(ans, 'L') .== BLAS.gemm('T', 'N', L4, L4))
    end
end<|MERGE_RESOLUTION|>--- conflicted
+++ resolved
@@ -13,13 +13,8 @@
 
     elm1 = convert(elty, -1)
     el2 = convert(elty, 2)
-<<<<<<< HEAD
     v14 = convert(Vector{elty}, [1:4;])
     v41 = convert(Vector{elty}, [4:-1:1;])
-=======
-    v14 = convert(Vector{elty}, [1:4])
-    v41 = convert(Vector{elty}, [4:-1:1])
->>>>>>> 93c3a58a
 
     # dot
     if elty <: Real
